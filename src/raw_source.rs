--- conflicted
+++ resolved
@@ -270,11 +270,7 @@
   // Fix https://github.com/web-infra-dev/rspack/issues/6793
   #[test]
   fn fix_rspack_issue_6793() {
-<<<<<<< HEAD
-    let source1 = RawStringSource::from("hello\n\n");
-=======
     let source1 = RawStringSource::from_static("hello\n\n");
->>>>>>> 1004eb23
     let source1 = ReplaceSource::new(source1);
     let source2 = OriginalSource::new("world".to_string(), "world.txt");
     let concat = ConcatSource::new([source1.boxed(), source2.boxed()]);
