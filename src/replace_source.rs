--- conflicted
+++ resolved
@@ -592,11 +592,7 @@
         };
         name_index_mapping
           .borrow_mut()
-<<<<<<< HEAD
           .insert(name_index, global_index);
-=======
-          .insert(name_index as usize, global_index.unwrap());
->>>>>>> 237eb7be
       },
     );
 
